AWSTemplateFormatVersion: '2010-09-09'
Description: The RASD service stack

Parameters:
  pAppStackName:
    Type: String
    Description: The name of the app stack, which is used for bucket name
  pArtifactsBucket:
    Type: String
    Description: The S3 artifact bucket path
  pDdbDeletionProtection:
    Type: String
    Description: Whether to enable deletion protection for DynamoDB tables
    Default: true
  pCodeBuildNumber:
    Type: String
    Description: The code build number, used for updating ApiGateway Deployment
  pDeletionPolicy:
    Type: String
    Description: The deletion policy for the stack
    Default: Retain
  pEnvironment:
    Type: String
    Description: The AWS environment this belongs to
  pEmailAdminInbox:
    Type: String
    Description: The email address of the admin inbox
  pCleanBranch:
    Type: String
    Description: A cleaned version of the code branch name
    Default: development
  pHostedZone:
    Type: String
    Description: The hosted zone the site is accessed under
  pHostedZoneId:
    Type: String
    Description: The hosted zone ID of the hosted zone
  pProductComponent:
    Type: String
    Description: The name of the product component
  pProductName:
    Type: String
    Description: The name of the product
  pRasdSupportEmail:
    Type: String
    Description: The support email address for the RASD service
  pSecretKeyName:
    Type: String
    Description: The secret name for rasd service
  pPoolDeletionProtection:
    Type: String
    Description: Whether to enable deletion protection for Cognito User Pool
    Default: ACTIVE
  pSubDomain:
    Type: String
    Description: The subdomain the site is accessed on
  pUpdateReplacePolicy:
    Type: String
    Description: The update replace policy for the stack
    Default: Retain

Conditions:
  IsDev: !Equals
    - !Ref pEnvironment
    - development
  NotDev: !Not
    - !Condition IsDev

Resources:
  RasdSecrets:
    Type: AWS::SecretsManager::Secret
    Properties:
      Name: !Ref pSecretKeyName
      Description: Secrets for RASD services

  DynamoDBTableDataAccessRequests:
    Type: AWS::DynamoDB::Table
    DeletionPolicy: !Ref pDeletionPolicy
    UpdateReplacePolicy: !Ref pUpdateReplacePolicy
    Properties:
      AttributeDefinitions:
        - AttributeType: S
          AttributeName: id
      BillingMode: PAY_PER_REQUEST
      DeletionProtectionEnabled: !Ref pDdbDeletionProtection
      KeySchema:
        - KeyType: HASH
          AttributeName: id
      PointInTimeRecoverySpecification:
        PointInTimeRecoveryEnabled: !Ref pDdbDeletionProtection
      # TableName: !Sub ${AWS::StackName}-DataAccessRequests
      Tags:
        - Key: Name
          Value: !Ref AWS::StackName

  DynamoDBTableMetadata:
    Type: AWS::DynamoDB::Table
    DeletionPolicy: !Ref pDeletionPolicy
    UpdateReplacePolicy: !Ref pUpdateReplacePolicy
    Properties:
      AttributeDefinitions:
        - AttributeType: S
          AttributeName: id
      BillingMode: PAY_PER_REQUEST
      DeletionProtectionEnabled: !Ref pDdbDeletionProtection
      KeySchema:
        - KeyType: HASH
          AttributeName: id
      PointInTimeRecoverySpecification:
        PointInTimeRecoveryEnabled: !Ref pDdbDeletionProtection
      # TableName: !Sub ${AWS::StackName}-Metadata
      Tags:
        - Key: Name
          Value: !Ref AWS::StackName

  DynamoDBTableOrganisations:
    Type: AWS::DynamoDB::Table
    DeletionPolicy: !Ref pDeletionPolicy
    UpdateReplacePolicy: !Ref pUpdateReplacePolicy
    Properties:
      AttributeDefinitions:
        - AttributeType: S
          AttributeName: id
      BillingMode: PAY_PER_REQUEST
      DeletionProtectionEnabled: !Ref pDdbDeletionProtection
      KeySchema:
        - KeyType: HASH
          AttributeName: id
      PointInTimeRecoverySpecification:
        PointInTimeRecoveryEnabled: !Ref pDdbDeletionProtection
      # TableName: !Sub ${AWS::StackName}-Organisations
      Tags:
        - Key: Name
          Value: !Ref AWS::StackName

  DynamoDBTableRegistrations:
    Type: AWS::DynamoDB::Table
    DeletionPolicy: !Ref pDeletionPolicy
    UpdateReplacePolicy: !Ref pUpdateReplacePolicy
    Properties:
      AttributeDefinitions:
        - AttributeType: S
          AttributeName: id
      BillingMode: PAY_PER_REQUEST
      DeletionProtectionEnabled: !Ref pDdbDeletionProtection
      KeySchema:
        - KeyType: HASH
          AttributeName: id
      PointInTimeRecoverySpecification:
        PointInTimeRecoveryEnabled: !Ref pDdbDeletionProtection
      # TableName: !Sub ${AWS::StackName}-Registrations
      Tags:
        - Key: Name
          Value: !Ref AWS::StackName

  ApiGatewayS3Bucket:
    Type: AWS::S3::Bucket
    Properties:
      BucketName: !Ref pAppStackName
      PublicAccessBlockConfiguration:
        BlockPublicAcls: true
        BlockPublicPolicy: true
        IgnorePublicAcls: true
        RestrictPublicBuckets: true
      Tags:
        - Key: Name
          Value: !Ref AWS::StackName

  ApiGatewayS3Role:
    Type: AWS::IAM::Role
    Properties:
      AssumeRolePolicyDocument:
        Version: '2012-10-17'
        Statement:
          - Effect: Allow
            Principal:
              Service: apigateway.amazonaws.com
            Action: sts:AssumeRole
      Policies:
        - PolicyName: S3Access
          PolicyDocument:
            Version: '2012-10-17'
            Statement:
              - Effect: Allow
                Action:
                  - s3:GetObject
                  - s3:PutObject
                  - s3:DeleteObject
                  - s3:ListBucket
                Resource:
                  - !Sub ${ApiGatewayS3Bucket.Arn}
                  - !Sub ${ApiGatewayS3Bucket.Arn}/*

  IAMRoleiamRoleForLambda:
    Type: AWS::IAM::Role
    Properties:
      AssumeRolePolicyDocument:
        Version: '2012-10-17'
        Statement:
          - Action: sts:AssumeRole
            Effect: Allow
            Principal:
              Service: lambda.amazonaws.com
      ManagedPolicyArns:
        - arn:aws:iam::aws:policy/service-role/AWSLambdaBasicExecutionRole
      Policies:
        - PolicyName: PolicyForRASDLambda
          PolicyDocument:
            Version: '2012-10-17'
            Statement:
              - Resource:
                  - !Ref RasdSecrets
                Action:
                  - secretsmanager:GetSecretValue
                Effect: Allow
              - Resource:
                  - !GetAtt DynamoDBTableDataAccessRequests.Arn
                  - !GetAtt DynamoDBTableMetadata.Arn
                  - !GetAtt DynamoDBTableOrganisations.Arn
                  - !GetAtt DynamoDBTableRegistrations.Arn
                Action:
                  - dynamodb:BatchGetItem
                  - dynamodb:GetItem
                  - dynamodb:Query
                  - dynamodb:Scan
                  - dynamodb:BatchWriteItem
                  - dynamodb:PutItem
                  - dynamodb:UpdateItem
                  - dynamodb:DeleteItem
                Effect: Allow
              - Resource: '*'
                Action:
                  - s3:ListAllMyBuckets
                  - s3:ListBucket
                  - s3:HeadBucket
                  - s3:Get*
                  - s3:List*
                Effect: Allow
              - Resource: '*'
                Action:
                  - cognito-identity:ListIdentityPools
                  - cognito-sync:ListRecords
                  - cognito-sync:UpdateRecords
                  - cognito-idp:Admin*
                  - cognito-idp:ChangePassword
                  - cognito-idp:ConfirmDevice
                  - cognito-idp:ConfirmForgotPassword
                  - cognito-idp:ConfirmSignUp
                  - cognito-idp:CreateGroup
                  - cognito-idp:DeleteGroup
                Effect: Allow
              - Resource: '*'
                Action:
                  - logs:CreateLogGroup
                Effect: Allow
              - Resource: !Sub arn:aws:logs:${AWS::Region}:${AWS::AccountId}:*
                Action:
                  - logs:CreateLogStream
                  - logs:PutLogEvents
                Effect: Allow
              - Resource: '*'
                Action:
                  - ses:SendEmail
                Effect: Allow
<<<<<<< HEAD
      RoleName: !Sub ${AWS::StackName}-LambdaRole
=======
      RoleName: !Sub rasd-${pCleanBranch}-lambda-role
>>>>>>> d410b6e9
      Tags:
        - Key: Name
          Value: !Ref AWS::StackName

  DNSBackend:
    Type: AWS::Route53::RecordSet
    Properties:
      HostedZoneId: !Ref pHostedZoneId
      Name: !Sub ${pSubDomain}.${pHostedZone}
      Type: A
      AliasTarget:
        DNSName: !GetAtt ApiGatewayCustomDomainName.RegionalDomainName
        HostedZoneId: Z2RPCDW04V8134 # Obtained from https://docs.aws.amazon.com/general/latest/gr/apigateway.html
        EvaluateTargetHealth: true

  CognitoPool:
    Type: AWS::Cognito::UserPool
    DeletionPolicy: !Ref pDeletionPolicy
    UpdateReplacePolicy: !Ref pUpdateReplacePolicy
    Properties:
      AccountRecoverySetting:
        RecoveryMechanisms:
          - Name: verified_email
            Priority: 1
      DeletionProtection: !Ref pPoolDeletionProtection
      UsernameAttributes:
        - email
      UsernameConfiguration:
        CaseSensitive: false
      Policies:
        PasswordPolicy:
          MinimumLength: 8
          RequireLowercase: true
          RequireNumbers: true
          RequireSymbols: true
          RequireUppercase: true
          TemporaryPasswordValidityDays: 3
      Schema:
        - AttributeDataType: String
          Mutable: true
          Name: organisation_id
        - AttributeDataType: String
          Mutable: true
          Name: family_name
          Required: true
          StringAttributeConstraints:
            MaxLength: '2048'
            MinLength: '0'
        - AttributeDataType: String
          Mutable: true
          Name: given_name
          Required: true
          StringAttributeConstraints:
            MaxLength: '2048'
            MinLength: '0'
        - AttributeDataType: String
          Mutable: true
          Name: email
          Required: true
          StringAttributeConstraints:
            MaxLength: '2048'
            MinLength: '0'
      VerificationMessageTemplate:
        DefaultEmailOption: CONFIRM_WITH_CODE
        EmailMessage: Your verification code is {####}
        EmailSubject: Your verification code

  CognitoGroupAdmin:
    Type: AWS::Cognito::UserPoolGroup
    DeletionPolicy: !Ref pDeletionPolicy
    UpdateReplacePolicy: !Ref pUpdateReplacePolicy
    Properties:
      Description: Used by the RASD backend to determine user permission level. RASD Admins (inside the app).
      GroupName: Administrators
      Precedence: 1
      UserPoolId: !Ref CognitoPool

  CognitoGroupCustodians:
    Type: AWS::Cognito::UserPoolGroup
    DeletionPolicy: !Ref pDeletionPolicy
    UpdateReplacePolicy: !Ref pUpdateReplacePolicy
    Properties:
      Description: Used by the RASD backend to determine user permission level. RASD Custodians (inside the app).
      GroupName: DataCustodians
      Precedence: 2
      UserPoolId: !Ref CognitoPool

  CognitoGroupRequestors:
    Type: AWS::Cognito::UserPoolGroup
    DeletionPolicy: !Ref pDeletionPolicy
    UpdateReplacePolicy: !Ref pUpdateReplacePolicy
    Properties:
      Description: Used by the RASD backend to determine user permission level. RASD Requestors (inside the app).
      GroupName: DataRequestors
      Precedence: 3
      UserPoolId: !Ref CognitoPool

  CognitoAppClientRasdbackend:
    Type: AWS::Cognito::UserPoolClient
    DeletionPolicy: !Ref pDeletionPolicy
    UpdateReplacePolicy: !Ref pUpdateReplacePolicy
    Properties:
      UserPoolId: !Ref CognitoPool
      PreventUserExistenceErrors: ENABLED
      GenerateSecret: True
      EnableTokenRevocation: True
      AccessTokenValidity: 180
      IdTokenValidity: 180
      RefreshTokenValidity: 30
      TokenValidityUnits:
        AccessToken: minutes
        IdToken: minutes
        RefreshToken: days
      ExplicitAuthFlows:
        - ALLOW_ADMIN_USER_PASSWORD_AUTH
        - ALLOW_CUSTOM_AUTH
        - ALLOW_REFRESH_TOKEN_AUTH
        - ALLOW_USER_PASSWORD_AUTH
        - ALLOW_USER_SRP_AUTH
      ReadAttributes:
        - given_name
        - email_verified
        - custom:organisation_id
        - zoneinfo
        - website
        - preferred_username
        - name
        - locale
        - phone_number
        - family_name
        - birthdate
        - middle_name
        - phone_number_verified
        - profile
        - picture
        - address
        - gender
        - updated_at
        - nickname
        - email
      WriteAttributes:
        - given_name
        - custom:organisation_id
        - zoneinfo
        - website
        - preferred_username
        - name
        - locale
        - phone_number
        - family_name
        - birthdate
        - middle_name
        - profile
        - picture
        - address
        - gender
        - updated_at
        - nickname
        - email

  LambdaBackendService:
    Type: AWS::Lambda::Function
    Properties:
      Code: ../../../backend/dist/rasd_fastapi
      Description: Rasd Service Lambda Function
      Environment:
        Variables:
          RASD_SECRETS_NAME: !Ref RasdSecrets
          AWS_COGNITO_CLIENT_ID: !Ref CognitoAppClientRasdbackend
          AWS_COGNITO_POOL_ID: !Ref CognitoPool
          AWS_COGNITO_CLIENT_SECRET_KEY: !GetAtt CognitoAppClientRasdbackend.ClientSecret
          AWS_DYNAMODB_TABLE_ACCESS_REQUESTS: !Ref DynamoDBTableDataAccessRequests
          AWS_DYNAMODB_TABLE_METADATA: !Ref DynamoDBTableMetadata
          AWS_DYNAMODB_TABLE_ORGANISATIONS: !Ref DynamoDBTableOrganisations
          AWS_DYNAMODB_TABLE_REGISTRATIONS: !Ref DynamoDBTableRegistrations
          EMAIL_FROM_ADDRESS: !Sub no-reply@mail.${pSubDomain}.${pHostedZone}
          EMAIL_ADMIN_INBOX: !Ref pEmailAdminInbox
          RASD_FRAMEWORK_URL: !Sub https://www.${pHostedZone}/framework
          RASD_CREATE_PASSWORD_URL: !Sub https://${pSubDomain}.${pHostedZone}/#/create-password
          RASD_SUPPORT_EMAIL: !Ref pRasdSupportEmail
          RASD_URL: !Sub https://${pSubDomain}.${pHostedZone}
      FunctionName: !Sub rasd-${pCleanBranch}-backend-api
      Handler: rasd_fastapi.handler.handler
      MemorySize: 4096
      Role: !GetAtt IAMRoleiamRoleForLambda.Arn
      Runtime: python3.12
      Timeout: 30
      Tags:
        - Key: Name
          Value: !Ref AWS::StackName

  ApiGatewayLambdaInvokePermission:
    Type: AWS::Lambda::Permission
    Properties:
      Action: lambda:InvokeFunction
      FunctionName: !GetAtt LambdaBackendService.Arn
      Principal: apigateway.amazonaws.com
      SourceArn: !Sub arn:aws:execute-api:${AWS::Region}:${AWS::AccountId}:${ApiGatewayRestApi}/*/*/api/{proxy+}

  ApiGatewayLambdaInvokePermission2:
    Type: AWS::Lambda::Permission
    Properties:
      Action: lambda:InvokeFunction
      FunctionName: !GetAtt LambdaBackendService.Arn
      Principal: apigateway.amazonaws.com
      SourceArn: !Sub arn:aws:execute-api:${AWS::Region}:${AWS::AccountId}:${ApiGatewayRestApi}/*/*/api

  ApiGatewayCertificateRegional:
    Type: AWS::CertificateManager::Certificate
    Properties:
      DomainName: !Sub ${pSubDomain}.${pHostedZone}
      DomainValidationOptions:
        - DomainName: !Sub ${pSubDomain}.${pHostedZone}
          HostedZoneId: !Ref pHostedZoneId
      ValidationMethod: DNS

  ApiGatewayCustomDomainName:
    Type: AWS::ApiGatewayV2::DomainName
    DeletionPolicy: !Ref pDeletionPolicy
    Properties:
      DomainName: !Sub ${pSubDomain}.${pHostedZone}
      DomainNameConfigurations:
        - EndpointType: REGIONAL
          SecurityPolicy: TLS_1_2
          CertificateArn: !Ref ApiGatewayCertificateRegional
      Tags:
        Name: !Ref AWS::StackName

  ApiGatewayMapping:
    Type: AWS::ApiGatewayV2::ApiMapping
    DependsOn: ApiGatewayDeployment
    Properties:
      ApiId: !Ref ApiGatewayRestApi
      DomainName: !Ref ApiGatewayCustomDomainName
      Stage: !Ref ApiGatewayStage

  ApiGatewayRestApi:
    Type: AWS::ApiGateway::RestApi
    Properties:
      ApiKeySourceType: HEADER
      BinaryMediaTypes:
        - "*/*"
      DisableExecuteApiEndpoint: false
      EndpointConfiguration:
        Types:
          - EDGE
      Name: !Sub ${AWS::StackName}-RestApi

  ApiGatewayResponseModel:
    Type: AWS::ApiGateway::Model
    Properties:
      ContentType: application/json
      RestApiId: !Ref ApiGatewayRestApi
      Schema:
        type: object
        properties: {}

  GatewayResponseMissingAuth:
    Type: AWS::ApiGateway::GatewayResponse
    Properties:
      ResponseParameters: {}
      ResponseTemplates:
        application/json: "{}"
      ResponseType: MISSING_AUTHENTICATION_TOKEN
      RestApiId: !Ref ApiGatewayRestApi
      StatusCode: '404'

  GatewayResponseAccessDenied:
    Type: AWS::ApiGateway::GatewayResponse
    Properties:
      ResponseParameters: {}
      ResponseTemplates:
        application/json: "{}"
      ResponseType: ACCESS_DENIED
      RestApiId: !Ref ApiGatewayRestApi
      StatusCode: '404'

  ApiGatewayResourceApi:
    Type: AWS::ApiGateway::Resource
    Properties:
      ParentId: !GetAtt ApiGatewayRestApi.RootResourceId
      PathPart: "api"
      RestApiId: !Ref ApiGatewayRestApi

  ApiGatewayResourceRootProxy:
    Type: AWS::ApiGateway::Resource
    Properties:
      ParentId: !GetAtt ApiGatewayRestApi.RootResourceId
      PathPart: "{proxy+}"
      RestApiId: !Ref ApiGatewayRestApi

  ApiGatewayResourceApiProxy:
    Type: AWS::ApiGateway::Resource
    Properties:
      ParentId: !Ref ApiGatewayResourceApi
      PathPart: "{proxy+}"
      RestApiId: !Ref ApiGatewayRestApi

  ApiGatewayDeployment:
    Type: AWS::ApiGateway::Deployment
    DependsOn:
      - ApiRootMethod
      - ApiGatewayMethodApiAny
      - ApiGatewayMethodApiProxyAny
      - ApiGatewayMethodRootProxyAny
    Properties:
      RestApiId: !Ref ApiGatewayRestApi
      Description: !Sub Deployment for ${AWS::StackName} in build ${pCodeBuildNumber}

  ApiGatewayStage:
    Type: AWS::ApiGateway::Stage
    Properties:
      CacheClusterEnabled: false
      DeploymentId: !Ref ApiGatewayDeployment
      Description: !Sub The ${pEnvironment} stage of the ${AWS::StackName} API
      RestApiId: !Ref ApiGatewayRestApi
      StageName: !Ref pEnvironment
      Tags:
        - Key: Name
          Value: !Ref AWS::StackName

  ApiRootMethod:
    Type: AWS::ApiGateway::Method
    Properties:
      ApiKeyRequired: false
      AuthorizationType: NONE
      HttpMethod: GET
      Integration:
        Type: AWS
        IntegrationHttpMethod: GET
        Credentials: !GetAtt ApiGatewayS3Role.Arn
        Uri: !Sub
          - arn:aws:apigateway:${AWS::Region}:s3:path/${BucketName}/index.html
          - BucketName: !Ref ApiGatewayS3Bucket
        IntegrationResponses:
          - StatusCode: 200
            ResponseParameters:
              method.response.header.Content-Type: integration.response.header.Content-Type
              method.response.header.content-type: integration.response.header.content-type
          - StatusCode: 400
            SelectionPattern: 4\d{2}
          - StatusCode: 500
            SelectionPattern: 5\d{2}
        PassthroughBehavior: WHEN_NO_MATCH
      MethodResponses:
        - StatusCode: 200
          ResponseModels:
            application/json: !Ref ApiGatewayResponseModel
          ResponseParameters:
            method.response.header.Content-Type: true
            method.response.header.content-type: true
        - StatusCode: 400
        - StatusCode: 500
      ResourceId: !GetAtt ApiGatewayRestApi.RootResourceId
      RestApiId: !Ref ApiGatewayRestApi

  ApiGatewayMethodRootProxyAny:
    Type: AWS::ApiGateway::Method
    Properties:
      AuthorizationType: NONE
      HttpMethod: ANY
      RequestParameters:
        method.request.path.proxy: true
      ResourceId: !Ref ApiGatewayResourceRootProxy
      RestApiId: !Ref ApiGatewayRestApi
      Integration:
        Type: AWS
        Credentials: !GetAtt ApiGatewayS3Role.Arn
        IntegrationHttpMethod: GET
        IntegrationResponses:
          - StatusCode: 200
            ResponseParameters:
              method.response.header.Content-Type: integration.response.header.Content-Type
              method.response.header.content-type: integration.response.header.content-type
          - StatusCode: 400
            SelectionPattern: 4\d{2}
          - StatusCode: 500
            SelectionPattern: 5\d{2}
        RequestParameters:
          integration.request.path.proxy: method.request.path.proxy
        Uri: !Sub
          - arn:aws:apigateway:${AWS::Region}:s3:path/${BucketName}/{proxy}
          - BucketName: !Ref ApiGatewayS3Bucket
        PassthroughBehavior: WHEN_NO_MATCH
      MethodResponses:
        - StatusCode: 200
          ResponseModels:
            application/json: !Ref ApiGatewayResponseModel
          ResponseParameters:
            method.response.header.Content-Type: true
            method.response.header.content-type: true
        - StatusCode: 400
        - StatusCode: 500

  ApiGatewayMethodApiAny:
    Type: AWS::ApiGateway::Method
    Properties:
      AuthorizationType: NONE
      HttpMethod: ANY
      ResourceId: !Ref ApiGatewayResourceApi
      RestApiId: !Ref ApiGatewayRestApi
      Integration:
        Type: AWS_PROXY
        IntegrationHttpMethod: POST
        Uri: !Sub arn:aws:apigateway:${AWS::Region}:lambda:path/2015-03-31/functions/${LambdaBackendService.Arn}/invocations
        PassthroughBehavior: WHEN_NO_MATCH

  ApiGatewayMethodApiProxyAny:
    Type: AWS::ApiGateway::Method
    Properties:
      AuthorizationType: NONE
      HttpMethod: ANY
      RequestParameters:
        method.request.path.proxy: false
      ResourceId: !Ref ApiGatewayResourceApiProxy
      RestApiId: !Ref ApiGatewayRestApi
      Integration:
        Type: AWS_PROXY
        IntegrationHttpMethod: POST
        Uri: !Sub arn:aws:apigateway:${AWS::Region}:lambda:path/2015-03-31/functions/${LambdaBackendService.Arn}/invocations
        PassthroughBehavior: WHEN_NO_MATCH

  SESDomainIdentity:
    Type: AWS::SES::EmailIdentity
    DeletionPolicy: !Ref pDeletionPolicy
    Properties:
      DkimAttributes:
        SigningEnabled: true
      DkimSigningAttributes:
        NextSigningKeyLength: RSA_2048_BIT
      EmailIdentity: !Sub ${pSubDomain}.${pHostedZone}
      MailFromAttributes:
        MailFromDomain: !Sub mail.${pSubDomain}.${pHostedZone}

  DKIMRecord1:
    Type: AWS::Route53::RecordSet
    Properties:
      HostedZoneId: !Ref pHostedZoneId
      Name: !GetAtt SESDomainIdentity.DkimDNSTokenName1
      Type: CNAME
      TTL: 600
      ResourceRecords:
        - !GetAtt SESDomainIdentity.DkimDNSTokenValue1

  DKIMRecord2:
    Type: AWS::Route53::RecordSet
    Properties:
      HostedZoneId: !Ref pHostedZoneId
      Name: !GetAtt SESDomainIdentity.DkimDNSTokenName2
      Type: CNAME
      TTL: 600
      ResourceRecords:
        - !GetAtt SESDomainIdentity.DkimDNSTokenValue2

  DKIMRecord3:
    Type: AWS::Route53::RecordSet
    Properties:
      HostedZoneId: !Ref pHostedZoneId
      Name: !GetAtt SESDomainIdentity.DkimDNSTokenName3
      Type: CNAME
      TTL: 600
      ResourceRecords:
        - !GetAtt SESDomainIdentity.DkimDNSTokenValue3

  MXRecord:
    Type: AWS::Route53::RecordSet
    Properties:
      HostedZoneId: !Ref pHostedZoneId
      Name: !Sub mail.${pSubDomain}.${pHostedZone}
      TTL: 600
      ResourceRecords:
        - !Sub "10 feedback-smtp.ap-southeast-2.amazonses.com"
      Type: MX

  TXTRecord:
    Type: AWS::Route53::RecordSet
    Properties:
      HostedZoneId: !Ref pHostedZoneId
      Name: !Sub ${pSubDomain}.${pHostedZone}
      TTL: 600
      ResourceRecords:
        - "\"v=spf1 include:amazonses.com -all\""
      Type: TXT

  RasdLambdaLogGroup:
    Type: AWS::Logs::LogGroup
    DeletionPolicy: Delete
    Properties:
      LogGroupName: !Sub
        - /aws/lambda/${FunctionName}
        - FunctionName: !Ref LambdaBackendService
      RetentionInDays: 30
      Tags:
        - Key: Name
          Value: !Ref AWS::StackName

Outputs:
  RestApiIdOutput:
    Description: The ID of the REST API
    Value: !Ref ApiGatewayRestApi
  RootApiUrlOutput:
    Description: The URL of the API
    Value: !Ref ApiGatewayCustomDomainName<|MERGE_RESOLUTION|>--- conflicted
+++ resolved
@@ -262,11 +262,7 @@
                 Action:
                   - ses:SendEmail
                 Effect: Allow
-<<<<<<< HEAD
-      RoleName: !Sub ${AWS::StackName}-LambdaRole
-=======
       RoleName: !Sub rasd-${pCleanBranch}-lambda-role
->>>>>>> d410b6e9
       Tags:
         - Key: Name
           Value: !Ref AWS::StackName
