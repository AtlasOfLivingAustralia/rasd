--- conflicted
+++ resolved
@@ -54,13 +54,10 @@
   pSubDomain:
     Type: String
     Description: The subdomain the site is accessed on
-<<<<<<< HEAD
-=======
   pUpdateReplacePolicy:
     Type: String
     Description: The update replace policy for the stack
     Default: Retain
->>>>>>> 7cb968a7
 
 Conditions:
   IsDev: !Equals
